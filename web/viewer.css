--- conflicted
+++ resolved
@@ -232,7 +232,6 @@
   -webkit-box-shadow: 0px 2px 10px #ff0;
 }
 
-<<<<<<< HEAD
 .page > .inputHint {
   opacity: 0.2;
   background: #ccc;
@@ -249,7 +248,7 @@
 .page > .inputControl[type='checkbox'] {
   margin: 0px;
 }
-=======
+
 .textLayer {
   position: absolute;
   left: 0;
@@ -270,7 +269,6 @@
    see https://bugzilla.mozilla.org/show_bug.cgi?id=706209 */
 ::selection { background:rgba(0,0,255,0.3); }
 ::-moz-selection { background:rgba(0,0,255,0.3); }
->>>>>>> c6153429
 
 #viewer {
   margin: 44px 0px 0px;
